<<<<<<< HEAD
<?xml version="1.0" encoding="UTF-8"?>
<project xmlns="http://maven.apache.org/POM/4.0.0"
         xmlns:xsi="http://www.w3.org/2001/XMLSchema-instance"
         xsi:schemaLocation="http://maven.apache.org/POM/4.0.0 http://maven.apache.org/xsd/maven-4.0.0.xsd">
    <modelVersion>4.0.0</modelVersion>

    <groupId>org.collectd</groupId>
    <artifactId>fast-jmx</artifactId>
    <version>1.0-SNAPSHOT</version>

    <packaging>jar</packaging>
    <name>org.collectd.FastJMX</name>

    <description>A collectd plugin for lower-latency JMX operations.</description>
    <url>http://github.com/bvarner/collectd-fast-jmx</url>
    
    <dependencies>
    	<dependency>
    		<groupId>org.collectd</groupId>
    		<artifactId>collectd-api</artifactId>
    		<version>1.0</version>
    		<scope>system</scope>    		
        	<systemPath>${basedir}/lib/collectd-api.jar</systemPath>
    	</dependency>
    </dependencies>

    <build>
        <plugins>
            <plugin>
                <groupId>org.apache.maven.plugins</groupId>
                <artifactId>maven-compiler-plugin</artifactId>
                <version>2.3.2</version>
                <configuration>
                    <encoding>${project.build.sourceEncoding}</encoding>
                </configuration>
            </plugin>
            <plugin>
                <groupId>org.apache.maven.plugins</groupId>
                <artifactId>maven-resources-plugin</artifactId>
                <version>2.4.3</version>
                <configuration>
                    <encoding>${project.build.sourceEncoding}</encoding>
                </configuration>
            </plugin>            
        </plugins>
    </build>
    <properties>
        <maven.compiler.source>1.5</maven.compiler.source>
        <maven.compiler.target>1.5</maven.compiler.target>
        <project.build.sourceEncoding>UTF-8</project.build.sourceEncoding>
    </properties>    
=======
<?xml version="1.0" encoding="UTF-8"?>
<project xmlns="http://maven.apache.org/POM/4.0.0"
         xmlns:xsi="http://www.w3.org/2001/XMLSchema-instance"
         xsi:schemaLocation="http://maven.apache.org/POM/4.0.0 http://maven.apache.org/xsd/maven-4.0.0.xsd">
    <modelVersion>4.0.0</modelVersion>

    <groupId>org.collectd</groupId>
    <artifactId>fast-jmx</artifactId>
    <version>1.0-SNAPSHOT</version>

    <packaging>jar</packaging>
    <name>org.collectd.FastJMX</name>

    <description>A collectd plugin for lower-latency JMX collection.</description>
    <url>http://github.com/bvarner/collectd-fast-jmx</url>

    <dependencies>
        <dependency>
            <groupId>org.apache.commons</groupId>
            <artifactId>commons-math3</artifactId>
            <version>3.3</version>
        </dependency>
    </dependencies>

    <build>
        <plugins>
            <plugin>
                <groupId>org.apache.maven.plugins</groupId>
                <artifactId>maven-compiler-plugin</artifactId>
                <version>2.3.2</version>
                <configuration>
                    <encoding>${project.build.sourceEncoding}</encoding>
                </configuration>
            </plugin>
            <plugin>
                <groupId>org.apache.maven.plugins</groupId>
                <artifactId>maven-resources-plugin</artifactId>
                <version>2.4.3</version>
                <configuration>
                    <encoding>${project.build.sourceEncoding}</encoding>
                </configuration>
            </plugin>

            <plugin>
                <groupId>com.googlecode.addjars-maven-plugin</groupId>
                <artifactId>addjars-maven-plugin</artifactId>
                <version>1.0.5</version>
                <executions>
                    <execution>
                        <goals>
                            <goal>add-jars</goal>
                        </goals>
                        <configuration>
                            <resources>
                                <resource>
                                    <directory>${project.basedir}/lib</directory>
                                </resource>
                            </resources>
                        </configuration>
                    </execution>
                </executions>
            </plugin>

            <plugin>
                <groupId>org.apache.maven.plugins</groupId>
                <artifactId>maven-shade-plugin</artifactId>
                <version>2.3</version>
                <configuration>
                    <filters>
                        <filter>
                            <artifact>*:*</artifact>
                            <excludes>
                                <exclude>org/collectd/api/**</exclude>
                            </excludes>
                        </filter>
                    </filters>
                </configuration>
                <executions>
                    <execution>
                        <phase>package</phase>
                        <goals>
                            <goal>shade</goal>
                        </goals>
                    </execution>
                </executions>
            </plugin>

        </plugins>
    </build>
    <properties>
        <maven.compiler.source>1.5</maven.compiler.source>
        <maven.compiler.target>1.5</maven.compiler.target>
        <project.build.sourceEncoding>UTF-8</project.build.sourceEncoding>
    </properties>
>>>>>>> 57f2832a
</project><|MERGE_RESOLUTION|>--- conflicted
+++ resolved
@@ -1,120 +1,53 @@
-<<<<<<< HEAD
-<?xml version="1.0" encoding="UTF-8"?>
-<project xmlns="http://maven.apache.org/POM/4.0.0"
-         xmlns:xsi="http://www.w3.org/2001/XMLSchema-instance"
-         xsi:schemaLocation="http://maven.apache.org/POM/4.0.0 http://maven.apache.org/xsd/maven-4.0.0.xsd">
-    <modelVersion>4.0.0</modelVersion>
-
-    <groupId>org.collectd</groupId>
-    <artifactId>fast-jmx</artifactId>
-    <version>1.0-SNAPSHOT</version>
-
-    <packaging>jar</packaging>
-    <name>org.collectd.FastJMX</name>
-
-    <description>A collectd plugin for lower-latency JMX operations.</description>
-    <url>http://github.com/bvarner/collectd-fast-jmx</url>
-    
-    <dependencies>
-    	<dependency>
-    		<groupId>org.collectd</groupId>
-    		<artifactId>collectd-api</artifactId>
-    		<version>1.0</version>
-    		<scope>system</scope>    		
-        	<systemPath>${basedir}/lib/collectd-api.jar</systemPath>
+<?xml version="1.0" encoding="UTF-8"?>
+<project xmlns="http://maven.apache.org/POM/4.0.0"
+         xmlns:xsi="http://www.w3.org/2001/XMLSchema-instance"
+         xsi:schemaLocation="http://maven.apache.org/POM/4.0.0 http://maven.apache.org/xsd/maven-4.0.0.xsd">
+    <modelVersion>4.0.0</modelVersion>
+
+    <groupId>org.collectd</groupId>
+    <artifactId>fast-jmx</artifactId>
+    <version>1.0-SNAPSHOT</version>
+
+    <packaging>jar</packaging>
+    <name>org.collectd.FastJMX</name>
+
+    <description>A collectd plugin for lower-latency JMX operations.</description>
+    <url>http://github.com/bvarner/collectd-fast-jmx</url>
+    
+    <dependencies>
+    	<dependency>
+    		<groupId>org.collectd</groupId>
+    		<artifactId>collectd-api</artifactId>
+    		<version>1.0</version>
+    		<scope>system</scope>    		
+        	<systemPath>${basedir}/lib/collectd-api.jar</systemPath>
     	</dependency>
-    </dependencies>
-
-    <build>
-        <plugins>
-            <plugin>
-                <groupId>org.apache.maven.plugins</groupId>
-                <artifactId>maven-compiler-plugin</artifactId>
-                <version>2.3.2</version>
-                <configuration>
-                    <encoding>${project.build.sourceEncoding}</encoding>
-                </configuration>
-            </plugin>
-            <plugin>
-                <groupId>org.apache.maven.plugins</groupId>
-                <artifactId>maven-resources-plugin</artifactId>
-                <version>2.4.3</version>
-                <configuration>
-                    <encoding>${project.build.sourceEncoding}</encoding>
-                </configuration>
-            </plugin>            
-        </plugins>
-    </build>
-    <properties>
-        <maven.compiler.source>1.5</maven.compiler.source>
-        <maven.compiler.target>1.5</maven.compiler.target>
-        <project.build.sourceEncoding>UTF-8</project.build.sourceEncoding>
-    </properties>    
-=======
-<?xml version="1.0" encoding="UTF-8"?>
-<project xmlns="http://maven.apache.org/POM/4.0.0"
-         xmlns:xsi="http://www.w3.org/2001/XMLSchema-instance"
-         xsi:schemaLocation="http://maven.apache.org/POM/4.0.0 http://maven.apache.org/xsd/maven-4.0.0.xsd">
-    <modelVersion>4.0.0</modelVersion>
-
-    <groupId>org.collectd</groupId>
-    <artifactId>fast-jmx</artifactId>
-    <version>1.0-SNAPSHOT</version>
-
-    <packaging>jar</packaging>
-    <name>org.collectd.FastJMX</name>
-
-    <description>A collectd plugin for lower-latency JMX collection.</description>
-    <url>http://github.com/bvarner/collectd-fast-jmx</url>
-
-    <dependencies>
-        <dependency>
+		<dependency>
             <groupId>org.apache.commons</groupId>
             <artifactId>commons-math3</artifactId>
             <version>3.3</version>
-        </dependency>
-    </dependencies>
-
-    <build>
-        <plugins>
-            <plugin>
-                <groupId>org.apache.maven.plugins</groupId>
-                <artifactId>maven-compiler-plugin</artifactId>
-                <version>2.3.2</version>
-                <configuration>
-                    <encoding>${project.build.sourceEncoding}</encoding>
-                </configuration>
+        </dependency>
+    </dependencies>
+
+    <build>
+        <plugins>
+            <plugin>
+                <groupId>org.apache.maven.plugins</groupId>
+                <artifactId>maven-compiler-plugin</artifactId>
+                <version>2.3.2</version>
+                <configuration>
+                    <encoding>${project.build.sourceEncoding}</encoding>
+                </configuration>
+            </plugin>
+            <plugin>
+                <groupId>org.apache.maven.plugins</groupId>
+                <artifactId>maven-resources-plugin</artifactId>
+                <version>2.4.3</version>
+                <configuration>
+                    <encoding>${project.build.sourceEncoding}</encoding>
+                </configuration>
             </plugin>
-            <plugin>
-                <groupId>org.apache.maven.plugins</groupId>
-                <artifactId>maven-resources-plugin</artifactId>
-                <version>2.4.3</version>
-                <configuration>
-                    <encoding>${project.build.sourceEncoding}</encoding>
-                </configuration>
-            </plugin>
-
-            <plugin>
-                <groupId>com.googlecode.addjars-maven-plugin</groupId>
-                <artifactId>addjars-maven-plugin</artifactId>
-                <version>1.0.5</version>
-                <executions>
-                    <execution>
-                        <goals>
-                            <goal>add-jars</goal>
-                        </goals>
-                        <configuration>
-                            <resources>
-                                <resource>
-                                    <directory>${project.basedir}/lib</directory>
-                                </resource>
-                            </resources>
-                        </configuration>
-                    </execution>
-                </executions>
-            </plugin>
-
-            <plugin>
+			<plugin>
                 <groupId>org.apache.maven.plugins</groupId>
                 <artifactId>maven-shade-plugin</artifactId>
                 <version>2.3</version>
@@ -136,14 +69,12 @@
                         </goals>
                     </execution>
                 </executions>
-            </plugin>
-
-        </plugins>
-    </build>
-    <properties>
-        <maven.compiler.source>1.5</maven.compiler.source>
-        <maven.compiler.target>1.5</maven.compiler.target>
-        <project.build.sourceEncoding>UTF-8</project.build.sourceEncoding>
-    </properties>
->>>>>>> 57f2832a
+            </plugin>            
+        </plugins>
+    </build>
+    <properties>
+        <maven.compiler.source>1.5</maven.compiler.source>
+        <maven.compiler.target>1.5</maven.compiler.target>
+        <project.build.sourceEncoding>UTF-8</project.build.sourceEncoding>
+    </properties> 
 </project>